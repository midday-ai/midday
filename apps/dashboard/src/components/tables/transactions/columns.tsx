--- conflicted
+++ resolved
@@ -98,40 +98,6 @@
     header: "Description",
     cell: ({ row }) => {
       return (
-<<<<<<< HEAD
-        <TooltipProvider delayDuration={20}>
-          <Tooltip>
-            <TooltipTrigger asChild>
-              <span
-                className={cn(
-                  row.original?.category?.slug === "income" && "text-[#00C969]",
-                )}
-              >
-                <div className="flex space-x-2 items-center">
-                  <span className="line-clamp-1 text-ellipsis max-w-[100px] md:max-w-none">
-                    {row.original.name}
-                  </span>
-
-                  {row.original.status === "pending" && (
-                    <div className="flex space-x-1 items-center border rounded-md text-xs py-1 px-2 h-[22px] text-[#878787]">
-                      <span>Pending</span>
-                    </div>
-                  )}
-                </div>
-              </span>
-            </TooltipTrigger>
-            {row.original?.description && (
-              <TooltipContent
-                className="px-3 py-1.5 text-xs max-w-[380px]"
-                side="left"
-                sideOffset={10}
-              >
-                {row.original.description}
-              </TooltipContent>
-            )}
-          </Tooltip>
-        </TooltipProvider>
-=======
         <div className="flex items-center space-x-2">
           <TooltipProvider delayDuration={20}>
             <Tooltip>
@@ -139,7 +105,7 @@
                 <span
                   className={cn(
                     row.original?.category?.slug === "income" &&
-                      "text-[#00C969]",
+                    "text-[#00C969]",
                   )}
                 >
                   <div className="flex space-x-2 items-center">
@@ -168,7 +134,6 @@
             </Tooltip>
           </TooltipProvider>
         </div>
->>>>>>> b7c2a167
       );
     },
   },
